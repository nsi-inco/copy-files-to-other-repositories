const { copy, remove } = require('fs-extra');
const { readdir, stat } = require('fs').promises;
const path = require('path');
const core = require('@actions/core');
const { getCommitFiles, getBranchesRemote } = require('./api-calls');

module.exports = { copyChangedFiles, parseCommaList, getListOfReposToIgnore, getBranchName, getListOfFilesToReplicate, getAuthanticatedUrl, isInitialized, getBranchesList, filterOutMissingBranches, filterOutFiles, getFilteredFilesList, getFileName, removeFiles, getFiles };

/**
 * @param  {Object} octokit GitHub API client instance
 * @param  {Object} commitId Id of the commit to check for files changes
 * @param  {String} owner org or user name
 * @param  {String} repo repo name
 * @param  {String} patternsToIgnore comma-separated list of file paths or directories that should be ignored
 * @param  {String} patternsToInclude comma-separated list of file paths or directories that should be replicated
 * @param  {String} triggerEventName name of the event that triggered the workflow
 *
<<<<<<< HEAD
 * @returns {Array<String>} list of filepaths of modified files
=======
 * @returns {Object<Array<String>>} list of filepaths of modified files
 *
>>>>>>> 01556224
 */
async function getListOfFilesToReplicate(octokit, commitId, owner, repo, patternsToIgnore, patternsToInclude, triggerEventName) {
  let filesToCheckForReplication;
  let filesToCheckForRemoval;

  core.startGroup('Getting list of workflow files that need to be replicated in other repositories');

  if (triggerEventName === 'push') {
    const commitFiles = await getCommitFiles(octokit, commitId, owner, repo);
    core.debug(`DEBUG: list of files modified in commit ${commitId}. Full response from API:`);
    core.debug(JSON.stringify(commitFiles, null, 2));
    //filtering out files that show in commit as removed
    filesToCheckForReplication = getFiles(commitFiles, false);
    //remember files that show in commit as removed
    filesToCheckForRemoval = getFiles(commitFiles, true);
  }

  if (triggerEventName === 'workflow_dispatch') {
    const root = process.cwd();
    filesToCheckForReplication = (await getFilesListRecursively(root)).map(filepath => path.relative(root, filepath));
    filesToCheckForRemoval = [];
    core.debug(`DEBUG: list of files from the repo is ${filesToCheckForReplication}`);
  }

  const filesForRemoval = getFilteredFilesList(filesToCheckForRemoval, patternsToIgnore, patternsToInclude);
  const filesForReplication = getFilteredFilesList(filesToCheckForReplication, patternsToIgnore, patternsToInclude);

  if (!filesForReplication.length) {
    core.info('No changes were detected.');
  } else {
    core.info(`Files that need replication are: ${filesForReplication}.`);
  }

  core.endGroup();

  return { filesForReplication, filesForRemoval };
}

/**
 * Get a list of all files recursively in file path
 *
 * @param {String} filepath
 *
 * @returns {Array<String>} list of filepaths in path directory
 */
async function getFilesListRecursively(filepath) {
  const paths = await readdir(filepath);

  const fullpaths = paths.map(async filename => {
    const fullpath = path.join(filepath, filename);
    const stats = await stat(fullpath);

    if (stats.isFile()) {
      return fullpath;
    } else if (stats.isDirectory()) {
      return (await getFilesListRecursively(fullpath)).flat();
    }
  });

  return (await Promise.all(fullpaths)).flat();
}

/**
 * Get a list of files to replicate
 *
 * @param  {Array} filesToCheckForReplication list of all paths that are suppose to be replicated
 * @param  {String} filesToIgnore Comma-separated list of file paths or directories to ignore
 * @param  {String} patternsToInclude Comma-separated list of file paths or directories to include
 *
* @returns  {Array}
 */
function getFilteredFilesList(filesToCheckForReplication, filesToIgnore, patternsToInclude) {
  const filesWithoutIgnored = filterOutFiles(filesToCheckForReplication, filesToIgnore, true);
  return filterOutFiles(filesWithoutIgnored, patternsToInclude, false);
}

/**
 * Get list of files that should be replicated because they are supposed to be ignored, or because they should not be ignored
 *
 * @param  {Array} filesToFilter list of all paths that are suppose to be replicated
 * @param  {String} patterns Comma-separated list of file paths or directories
 * @param  {Boolean} ignore true means files that matching patters should be filtered out, false means that only matching patterns should stay
 *
* @returns  {Array}
 */
function filterOutFiles(filesToFilter, patterns, ignore) {
  const filteredList = [];
  const includePatternsList = patterns ? parseCommaList(patterns) : [];

  for (const filename of filesToFilter) {
    const isMatching = !!includePatternsList.map(pattern => {
      return filename.includes(pattern);
    }).filter(Boolean).length;

    if (!ignore && isMatching) filteredList.push(filename);
    if (ignore && !isMatching) filteredList.push(filename);
  }

  return filteredList;
}

/**
 * Assemble a list of repositories that should be ignored.
 *
 * @param  {String} repo The current repository.
 * @param  {Array} reposList All the repositories.
 * @param  {String} inputs.reposToIgnore A comma separated list of repositories to ignore.
 * @param  {String} inputs.topicsToInclude A comma separated list of topics to include.
 * @param  {Boolean} inputs.excludePrivate Exclude private repositories.
 * @param  {Boolean} inputs.excludeForked Exclude forked repositories.
 *
 * @returns  {Array}
 */
function getListOfReposToIgnore(repo, reposList, inputs) {
  const {
    reposToIgnore,
    topicsToInclude,
    excludePrivate,
    excludeForked,
  } = inputs;

  core.startGroup('Getting list of repos to be ignored');

  //manually ignored repositories.
  const ignoredRepositories = reposToIgnore ? parseCommaList(reposToIgnore) : [];

  // Exclude archived repositories by default. The action will fail otherwise.
  const EXCLUDE_ARCHIVED = true;
  if (EXCLUDE_ARCHIVED === true) {
    ignoredRepositories.push(...archivedRepositories(reposList));
  }

  //by default repo where workflow runs should always be ignored.
  ignoredRepositories.push(repo);

  // if topics_to_ignore is set, get ignored repositories by topics.
  if (topicsToInclude.length) {
    ignoredRepositories.push(...ignoredByTopics(topicsToInclude, reposList));
  }

  // Exclude private repositories.
  if (excludePrivate === true) {
    ignoredRepositories.push(...privateRepositories(reposList));
  }

  // Exclude forked repositories
  if (excludeForked === true) {
    ignoredRepositories.push(...forkedRepositories(reposList));
  }

  if (!ignoredRepositories.length) {
    core.info('No repositories will be ignored.');
  } else {
    core.info(`Repositories that will be ignored: ${ignoredRepositories}.`);
  }

  core.endGroup();

  return ignoredRepositories;
}

/**
 * @param  {Array} filesList list of files that need to be copied
 * @param  {String} root root destination in the repo, always ./
 * @param  {String} destination in case files need to be copied to soom custom location in repo
 */
async function copyChangedFiles(filesList, root, destination) {
  core.info('Copying files');
  core.debug(`DEBUG: Copying files to root ${root} and destination ${destination} - if provided (${!!destination}). Where process.cwd() is ${process.cwd()}`);

  await Promise.all(filesList.map(async filePath => {
    return destination
      ? await copy(path.join(process.cwd(), filePath), path.join(root, destination, getFileName(filePath)))
      : await copy(path.join(process.cwd(), filePath), path.join(root, filePath));
  }));
}

/**
 * @param  {Array|String} toRemove comma-separated list of patterns that specify where and what should be removed or array of files to remove
 * @param  {String} root root of cloned repo
 * @param  {Object}options
 * {String} patternsToIgnore comma-separated list of file paths or directories that should be ignored
 * {String} destination in case files need to be removed from soom custom location in repo
 */
async function removeFiles(toRemove, root, { patternsToIgnore, destination }) {
  let filesForRemoval;

  const isListString = typeof toRemove === 'string';
  core.info('Removing files');
  if (!isListString) core.debug(`DEBUG: Removing to the following files: ${filesForRemoval}`);
  core.debug(`DEBUG: Removing files from root ${root} Where process.cwd() is ${process.cwd()}`);

  if (isListString) {
    const filesToCheckForRemoval = (await getFilesListRecursively(root)).map(filepath => path.relative(root, filepath));
    filesForRemoval = getFilteredFilesList(filesToCheckForRemoval, patternsToIgnore, toRemove);

    core.debug(`DEBUG: Provided patterns ${toRemove} relate to the following files: ${filesForRemoval}`);
  } else {
    filesForRemoval = toRemove;
  }

  await Promise.all(filesForRemoval.map(async filePath => {
    return await remove(destination ?
      path.join(root, destination, getFileName(filePath)) :
      path.join(root, filePath));
  }));
}

/**
 * @param  {String} filePath full filepath to the file
 * @returns  {String} filename with extension
 */
function getFileName(filePath) {
  return filePath.split('/').slice(-1)[0];
}

/**
 * @param  {String} list names of values that can be separated by comma
 * @returns  {Array<String>} input names not separated by string but as separate array items
 */
function parseCommaList(list) {
  return list.split(',').map(i => i.trim().replace(/['"]+/g, ''));
}

/**
 * Create a branch name.
 * If commitId is not provided then it means action was not triggered by push and name must have some generated number and indicate manual run
 *
 * @param  {String} commitId id of commit that should be added to branch name for better debugging of changes
 * @param  {String} branchName name of the branch that new branch will be cut from
* @returns  {String}
 */
function getBranchName(commitId, branchName) {
  return commitId ? `bot/update-global-workflow-${branchName}-${commitId}` : `bot/manual-update-global-workflow-${branchName}-${Math.random().toString(36).substring(7)}`;
}

/**
 * Get list of branches that this action should operate on
 * @param  {Object} octokit GitHub API client instance
 * @param  {String} owner org or user name
 * @param  {String} repo repo name
 * @param  {String} branchesString comma-separated list of branches
 * @param  {String} defaultBranch name of the repo default branch
 * @returns  {Array<Object, Object>} first index is object with branches that user wants to operate on and that are in remote, next index has all remote branches
 */
async function getBranchesList(octokit, owner, repo, branchesString, defaultBranch) {
  core.info('Getting list of branches the action should operate on');
  const branchesFromRemote = await getBranchesRemote(octokit, owner, repo);

  //we need to match if all branches that user wants this action to support are on the server and can actually be supported
  //branches not available an remote will not be included
  const filteredBranches = filterOutMissingBranches(branchesString, branchesFromRemote, defaultBranch);

  core.info(`This is a final list of branches action will operate on: ${JSON.stringify(filteredBranches, null, 2)}`);

  return [filteredBranches, branchesFromRemote];
}

/**
 * Get array of branches without the ones that do not exist in remote
 * @param  {String} branchesRequested User requested branches
 * @param  {Array<Object>} branchesExisting Existing branches
 * @param  {String} defaultBranch Name of repo default branch
 * @returns  {Array<Object>}
 */
function filterOutMissingBranches(branchesRequested, branchesExisting, defaultBranch) {
  const branchesArray = branchesRequested
    ? parseCommaList(branchesRequested)
    : [`^${defaultBranch}$`];

  core.info(`These were requested branches: ${branchesRequested}`);
  core.info(`This is default branch: ${defaultBranch}`);

  return branchesExisting.filter(branch => {
    // return branchesArray.includes(branch.name);
    return branchesArray.some(b => {
      const regex = new RegExp(b);
      return regex.test(branch.name);
    });
  });
}

/**
 * Creates a url with authentication token in it
 *
 * @param  {String} token access token to GitHub
 * @param  {String} url repo URL
 * @returns  {String}
 */
function getAuthanticatedUrl(token, url) {
  const arr = url.split('//');
  return `https://${token}@${arr[arr.length - 1]}.git`;
};

/**
 * Checking if repo is initialized cause if it isn't we need to ignore it
 *
 * @param  {Array<Object>} branches list of all local branches with detail info about them
 * @param  {String} defaultBranch name of default branch that is always set even if repo not initialized
 * @returns  {Boolean}
 */
function isInitialized(branches, defaultBranch) {
  core.info('Checking if repo initialized.');
  core.debug('DEBUG: list of local branches');
  core.debug(JSON.stringify(branches.branches, null, 2));

  return !!branches.branches[defaultBranch];
}

/**
 * Getting list of topics that should be included if topics_to_include is set.
 * Further on we will get a list of repositories that do not belong to any of the specified topics.
 *
 * @param  {String} topicsToInclude Comma separated list of topics to include.
 * @param  {Array} reposList All the repositories.
 * @returns {Array} List of all repositories to exclude.
 */
function ignoredByTopics(topicsToInclude, reposList) {
  const includedTopics = topicsToInclude ? parseCommaList(topicsToInclude) : [];

  if (!includedTopics.length) return;

  return reposList.filter(repo => {
    return includedTopics.some(topic => repo.topics.includes(topic)) === false;
  }).map(reposList => reposList.name);
}

/**
 * Returns a list of archived repositories.
 *
 * @param  {Array} reposList All the repositories.
 * @returns {Array}
 */
function archivedRepositories(reposList) {
  return reposList.filter(repo => {
    return repo.archived === true;
  }).map(reposList => reposList.name);
}

/**
 * Returns a list of private repositories.
 *
 * @param  {Array} reposList All the repositories.
 * @returns {Array}
 */
function privateRepositories(reposList) {
  return reposList.filter(repo => {
    return repo.private === true;
  }).map(reposList => reposList.name);
}

/**
 * Returns a list of forked repositories.
 *
 * @param  {Array} reposList All the repositories.
 * @returns {Array}
 */
function forkedRepositories(reposList) {
  return reposList.filter(repo => {
    return repo.fork === true;
  }).map(reposList => reposList.name);
}

/**
 * Returns a list of files that were removed or not
 *
 * @param  {Array} filesList All the files objects.
 * @param  {Boolean} removed should return removed or not removed
 * @returns {Array}
 */
function getFiles(filesList, removed) {
  return filesList
    .filter(fileObj => removed ? fileObj.status === 'removed' : fileObj.status !== 'removed')
    .map(nonRemovedFile => nonRemovedFile.filename);
}<|MERGE_RESOLUTION|>--- conflicted
+++ resolved
@@ -15,12 +15,8 @@
  * @param  {String} patternsToInclude comma-separated list of file paths or directories that should be replicated
  * @param  {String} triggerEventName name of the event that triggered the workflow
  *
-<<<<<<< HEAD
- * @returns {Array<String>} list of filepaths of modified files
-=======
  * @returns {Object<Array<String>>} list of filepaths of modified files
  *
->>>>>>> 01556224
  */
 async function getListOfFilesToReplicate(octokit, commitId, owner, repo, patternsToIgnore, patternsToInclude, triggerEventName) {
   let filesToCheckForReplication;
