--- conflicted
+++ resolved
@@ -37,10 +37,7 @@
     const commitMessage = core.getInput('commit_message');
     const branches = core.getInput('branches');
     const destination = core.getInput('destination');
-<<<<<<< HEAD
-=======
     const customBranchName = core.getInput('bot_branch_name');
->>>>>>> 01556224
     const team = core.getInput('team');
     const repoNameManual = eventPayload.inputs && eventPayload.inputs.repo_name;
 
@@ -56,17 +53,8 @@
     //TODO for now this action is hardcoded to always get commit id of the first commit on the list
     const commitId = triggerEventName === 'push' ? eventPayload.commits[0].id : '';
 
-<<<<<<< HEAD
-    /*
-     * 1. Getting list of files that must be replicated in other repos by this action
-     */
-    const filesToReplicate = await getListOfFilesToReplicate(myOctokit, commitId, owner, repo, patternsToIgnore, patternsToInclude, triggerEventName);
-    //if no files need replication, we just need to stop the workflow from further execution
-    if (!filesToReplicate.length)
-=======
     if (patternsToRemove && patternsToInclude) {
       core.setFailed('Fields patterns_to_include and patterns_to_remove are mutually exclusive. If you want to remove files from repos then do not use patterns_to_include.');
->>>>>>> 01556224
       return;
     }
 
@@ -125,11 +113,7 @@
           /*
            * 4a. Creating folder where repo will be cloned and initializing git client
            */
-<<<<<<< HEAD
-          const dir = path.join(process.cwd(), './clones', repo.name);
-=======
           const dir = path.join(process.cwd(), './clones', `${repo.name}-${Math.random().toString(36).substring(7)}`);
->>>>>>> 01556224
           await mkdir(dir, { recursive: true });
           const git = simpleGit({ baseDir: dir });
 
@@ -147,11 +131,7 @@
            *     Should it be just default one or the ones provided by the user
            */
           const branchesToOperateOn = await getBranchesList(myOctokit, owner, repo.name, branches, defaultBranch);
-<<<<<<< HEAD
-          if (!branchesToOperateOn.length) {
-=======
           if (!branchesToOperateOn[0].length) {
->>>>>>> 01556224
             core.info('Repo has no branches that the action could operate on');
             continue;
           }
@@ -180,11 +160,6 @@
             }
 
             /*
-<<<<<<< HEAD
-             * 4dc. Replicating files
-             */
-            await copyChangedFiles(filesToReplicate, dir, destination);
-=======
              * 4dc. Files replication/update or deletion
              * it is pretty clear that if there is nothing to replicate, then there definitely is something to remove
              * it is not possible that both ifs are invoked in the same run
@@ -192,7 +167,6 @@
             if (filesToReplicate) await copyChangedFiles(filesToReplicate, dir, destination);
             if (filesToRemove) await removeFiles(filesToRemove, dir, { destination });
             if (!filesToReplicate) await removeFiles(patternsToRemove, dir, { patternsToIgnore });
->>>>>>> 01556224
 
             //pushing and creating PR only if there are changes detected locally
             if (await areFilesChanged(git)) {
@@ -202,11 +176,6 @@
               await push(newBranchName, commitMessage, committerUsername, committerEmail, git);
 
               /*
-<<<<<<< HEAD
-               * 4fe. Opening a PR
-               */
-              const pullRequestUrl = await createPr(myOctokit, newBranchName, repo.id, commitMessage, branchName);
-=======
                * 4fe. Opening a PR. Doing in try/catch as it is not always failing because of timeouts, maybe branch already has a PR
                * we need to try to create a PR cause there can be branch but someone closed PR, so branch is there but PR not
                */
@@ -217,7 +186,6 @@
                 if (wasBranchThereAlready)
                   core.info(`PR creation for ${repo.name} failed as the branch was there already. Instead only push was performed to existing ${newBranchName} branch`, error);
               }
->>>>>>> 01556224
 
               core.endGroup();
 
