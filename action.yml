--- conflicted
+++ resolved
@@ -1,9 +1,5 @@
 name: Copy Files to Team Repositories
-<<<<<<< HEAD
-description: This action enables you to copy/replicate from one repo to another automatically.
-=======
 description: This action enables you to copy/update/remove files from one repo to multiple other repos automatically in one shot.
->>>>>>> 01556224
 inputs:
   github_token:
     description: >
